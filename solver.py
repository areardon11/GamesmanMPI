from mpi4py import MPI
import hashlib
import sys
import inspect
from queue import PriorityQueue
import logging
import time

# Set up our logging system
logging.basicConfig(filename='solver_log.log', filemode='w', level=logging.DEBUG)

# Import game definition from file specified in command line
game_module = __import__(sys.argv[1].replace('.py', ''))

# Make sure the game is properly defined
assert(hasattr(game_module, 'initial_position'))
assert(hasattr(game_module, 'do_move'))
assert(hasattr(game_module, 'gen_moves'))
assert(hasattr(game_module, 'primitive'))
assert(inspect.isfunction(game_module.do_move))
assert(inspect.isfunction(game_module.gen_moves))
assert(inspect.isfunction(game_module.primitive))

comm = MPI.COMM_WORLD
rank = comm.Get_rank()
size = comm.Get_size()

WIN, LOSS, TIE, DRAW = "WIN", "LOSS", "TIE", "DRAW"
PRIMITIVES = (WIN, LOSS, TIE, DRAW)

class GameState:
    """
    Wrapper for the idea of a GameState, not needed
    by the user, just makes things easier for the
    framework.
    """
    def __init__(self, pos):
        self.pos = pos
        self._state = None

    def get_hash(self):
        """
        Returns the appropriate hash of a given GameState object.
        Based off of the value of it's position.
        """
        return int(hashlib.md5(str(self.pos).encode('utf-8')).hexdigest(), 16) % size

    def expand(self):
        """
        Takes the current position and generates the
        children positions.
        """
        # Raw, in other words, not a GameState object.
        raw_states = map(lambda m: game_module.do_move(self.pos, m), game_module.gen_moves(self.pos))
        # Wrapped, in other words, a GameState object.
        wrapped_states = map(lambda m: GameState(m), raw_states)
        return wrapped_states

    @property
    def state(self):
        """
        Determines whether the state is a:
        WIN, LOSS, TIE, DRAW or UNDECIDED
        """
        if self._state == None:
            return game_module.primitive(self.pos)
        else:
            return self._state

    @state.setter
    def state(self, new_state):
        self._state = new_state

    def is_primitive(self):
        """
        Determines the difference between
        WLTD and UNDECIDED
        """
        # TODO: Don't violate abstraction barrier...
        # Notably: ("WIN", "LOSS", "TIE", "DRAW")
        return self.state in PRIMITIVES

class Job:
    """
    A job has a game state, parent, type, and also has a priority for placing
    jobs in a queue for the processes to work on.
    """
    # A list of possible job types.
    LOOK_UP           = "lookup"
    DISTRIBUTE        = "distribute"
    CHECK_FOR_UPDATES = "check_for_updates"
    SEND_BACK         = "send_back"
    FINISHED          = "finished"
    RESOLVE           = "resolve"

    _priority_table = {
            FINISHED          : 0,
            LOOK_UP           : 1,
            RESOLVE           : 2,
            SEND_BACK         : 3,
            DISTRIBUTE        : 4,
            CHECK_FOR_UPDATES : 5
    }

    def _assign_priority(self):
        self.priority = self._priority_table[self.job_type]

    def __init__(self, job_type, game_state=None, parent=None, job_id=None):
        self.job_type   = job_type
        self.game_state = game_state
        self.parent     = parent
        self.job_id     = job_id
        self._assign_priority()

    def __lt__(self, other):
        """
        Compares two Job objects based off the priority
        they have.
        """
        return self.priority < other.priority

class Process:
    """
    Class that defines the behavior what each process should do
    """
    ROOT = 0
    IS_FINISHED = False

    INITIAL_POS = GameState(game_module.initial_position)

    def dispatch(self, job):
        """
        Given a particular kind of job, decide what to do with
        it, this can range from lookup, to distributing, to
        checking for recieving.
        """
        _dispatch_table = {
                Job.FINISHED          : self.finished,
                Job.LOOK_UP           : self.lookup,
                Job.RESOLVE           : self.resolve,
                Job.DISTRIBUTE        : self.distribute,
                Job.SEND_BACK         : self.send_back,
                Job.CHECK_FOR_UPDATES : self.check_for_updates
        }
        return _dispatch_table[job.job_type](job)

    def _queue_to_str(self, q):
        """
        For debugging purposes.
        Prints the job type for each job in the job queue.
        """
        return ', '.join([str(j.job_type) for j in q.queue])

    def run(self):
        """
        Main loop for each process
        """
        # TODO
        while not Process.IS_FINISHED:
            if __debug__:
<<<<<<< HEAD
                time.sleep(.1)
                self._log_work(self.work)
            if self.rank == Process.ROOT and Process.INITIAL_POS in self.resolved:
                logging.info('Finished')
                print(self.resolved[Process.INITIAL_POS])
=======
                time.sleep(.05)
            if not(self._queue_to_str(self.work) == '' or self._queue_to_str(self.work) == 'check_for_updates, check_for_updates'):
                logging.info("Machine " + str(self.rank) + " has " + self._queue_to_str(self.work) + " lined up to work on")
                logging.info("Machine " + str(self.rank) + " has resolved: " + str(self.resolved))
            if self.rank == 0 and Process.INITIAL_POS.pos in self.resolved:
                logging.info('Finished')
                print (self.resolved[Process.INITIAL_POS])
>>>>>>> ea754587
                comm.finalize(1)
            if self.work.empty():
                self.add_job(Job(Job.CHECK_FOR_UPDATES))
            job = self.work.get()
            result = self.dispatch(job)
            if result is None: # Check for updates returns nothing.
                continue
            self.add_job(result)

    def __init__(self, rank):
        self.rank = rank
        self.work = PriorityQueue()
        self.resolved = {}
        # As for recieving, should test them when appropriate
        # in the run loop.
        self.received = []
        # Keep a dictionary of "distributed tasks"
        # Should contain an id associated with the length of task.
        # For example, you distributed rank 0 has 4, you wish to
        # distribute 3, 2. Give it an id, like 1 and associate it
        # with length 2. Then once all the results have been received
        # you can compare the length, and then reduce the results.
        # solving this particular distributed task.
        self._id = 0              # Job id tracker.
        self._counter = {}        # A job_id -> Number of results
                                  # remaining.
        self._pending = {}        # job_id -> [ Job, GameStates, ... ]
                                  # Resolved.
        # Main process will terminate everyone by bcasting the value of
        # finished to True.
        self.finished = False

    def add_job(self, job):
        """
        Adds a job to the priority queue so it may be worked on at an
        appropriate time
        """
        self.work.put(job)

    def finished(self, job):
        """
        Occurs when the root node has detected that the game has been solved
        """
        IS_FINISHED = True

    def lookup(self, job):
        """
        Takes a GameState object and determines if it is in the
        resolved list. Returns the result if this is the case, None
        otherwise.
        """
        logging.info("Machine " + str(rank) + " looking up " + str(job.game_state.pos))
        try:
            res = self.resolved[job.game_state.pos]
            logging.info("Position " + str(job.game_state.pos) + " has been resolved")
            job.game_state.state = res
            return Job(Job.SEND_BACK, job.game_state, job.parent, job.job_id)
        except KeyError: # Not in dictionary.
            # Try to see if it is_primitive:
            if job.game_state.is_primitive():
                logging.info("Position " + str(job.game_state.pos) + " is primitive")
                self.resolved[job.game_state.pos] = game_module.primitive(job.game_state.pos)
                return Job(Job.SEND_BACK, job.game_state, job.parent, job.job_id)
            return Job(Job.DISTRIBUTE, job.game_state, job.parent, job.job_id)

    def _add_pending_state(self, job, children):
        # Refer to lines 179-187 for an explanation of why this
        # is done.
        self._pending[self._id] = [job]
        self._counter[self._id] = len(list(children))

    def _update_id(self):
        """
        Changes the id so there is no collision.
        """
        self._id += 1

    def distribute(self, job):
        """
        Given a gamestate distributes the results to the appropriate
        children.
        """
        children = list(job.game_state.expand())
        # Add new pending state information.
        #logging.info('Found children ' + ', '.join([str(c.pos) for c in children]))
        self._add_pending_state(job, children)
        #logging.info('Found children ' + ', '.join([str(c.pos) for c in children]))
        # Keep a list of the requests made by isend. Something may
        # fail, so we will need to worry about error checking at
        # some point.
        for child in children:
            job = Job(Job.LOOK_UP, child, self.rank, self._id)
            logging.info("Machine " + str(rank)
                       + " found child " + str(job.game_state.pos)
                       + ", sending to " + str(child.get_hash()))

            comm.isend(job,  dest = child.get_hash())

        self._update_id()

    def check_for_updates(self, job):
        """
        Checks if there is new data from other Processes that needs to
        be received and prepares to recieve it if there is any new data.
        Returns True if there is new data to be recieved.
        Returns None if there is nothing to be recieved.
        """
        # Probe for any sources
        if comm.iprobe(source=MPI.ANY_SOURCE):
            # If there are sources recieve them.
            self.received.append(comm.recv(source=MPI.ANY_SOURCE))
            for job in self.received:
                self.add_job(job)

            self.recieved = [] # Clear recieved.

    def send_back(self, job):
        """
        Send the job back to the node who asked for the computation
        to be done.
        """
        logging.info("Machine " + str(rank) + " is sending back " + str(job.game_state.pos) + " to " + str(job.parent))
        resolve_job = Job(Job.RESOLVE, job.game_state, job.parent, job.job_id)
        comm.send(resolve_job, dest=resolve_job.parent)

    def _res_red(self, res1, res2):
        """
        Private method that helps reduce in resolve.
        """
        # Probably can be done in a "cleaner" way.
        if res1.state == LOSS and res2.state == LOSS:
            return LOSS
        elif res1.state == WIN or res2.state == WIN:
            return WIN
        elif res1.state == TIE or res2.state == TIE:
            return TIE
        elif res1.state == DRAW or res2.state == DRAW:
            return DRAW

    def resolve(self, job):
        """
        Given a list of WIN, LOSS, TIE, (DRAW, well maybe for later)
        determine whether this position in the game tree is a WIN,
        LOSS, TIE, or DRAW.
        """
        self._counter[job.job_id] -= 1
        self._pending[job.job_id].append(job.game_state) # [Job, GameState, ... ]
        if self._counter[job.job_id] == 0: # Resolve _pending.
            to_resolve = self._pending[job.job_id][0] # Job
            resolve_data = self._pending[job.job_id][1:] # [GameState, GameState, ...]
            self.resolved[to_resolve.game_state.pos] = reduce(self._res_red, resolve_data)
            job.game_state.state = self.resolved[to_resolve.game_state.pos]
            logging.info("Position " + str(job.game_state.pos) + " has been resolved.")
            to = Job(Job.SEND_BACK, job.game_state, to_resolve.parent, to_resolve.job_id)
            self.add_job(to)

process = Process(rank)
if process.rank == Process.ROOT:
    initial_gamestate = GameState(game_module.initial_position)
    initial_job = Job(Job.LOOK_UP, initial_gamestate, process.rank, 0) # Defaults at zero, TODO: Fix abstraction violation.
    process.add_job(initial_job)

process.run()

comm.Barrier()<|MERGE_RESOLUTION|>--- conflicted
+++ resolved
@@ -2,7 +2,7 @@
 import hashlib
 import sys
 import inspect
-from queue import PriorityQueue
+from Queue import PriorityQueue
 import logging
 import time
 
@@ -158,13 +158,6 @@
         # TODO
         while not Process.IS_FINISHED:
             if __debug__:
-<<<<<<< HEAD
-                time.sleep(.1)
-                self._log_work(self.work)
-            if self.rank == Process.ROOT and Process.INITIAL_POS in self.resolved:
-                logging.info('Finished')
-                print(self.resolved[Process.INITIAL_POS])
-=======
                 time.sleep(.05)
             if not(self._queue_to_str(self.work) == '' or self._queue_to_str(self.work) == 'check_for_updates, check_for_updates'):
                 logging.info("Machine " + str(self.rank) + " has " + self._queue_to_str(self.work) + " lined up to work on")
@@ -172,7 +165,6 @@
             if self.rank == 0 and Process.INITIAL_POS.pos in self.resolved:
                 logging.info('Finished')
                 print (self.resolved[Process.INITIAL_POS])
->>>>>>> ea754587
                 comm.finalize(1)
             if self.work.empty():
                 self.add_job(Job(Job.CHECK_FOR_UPDATES))
